--- conflicted
+++ resolved
@@ -129,13 +129,8 @@
 class TestEnumProperty:
     def test___post_init__(self, mocker):
         name = mocker.MagicMock()
-<<<<<<< HEAD
-=======
+
         snake_case = mocker.patch(f"openapi_python_client.utils.snake_case")
-        fake_reference = mocker.MagicMock(class_name="MyTestEnum")
-        from_ref = mocker.patch(f"{MODULE_NAME}.Reference.from_ref", return_value=fake_reference)
-
->>>>>>> 66970cba
         from openapi_python_client.openapi_parser.properties import EnumProperty
 
         enum_property = EnumProperty(
