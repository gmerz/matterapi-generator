__all__ = ["EnumProperty"]

from typing import Any, ClassVar, Dict, List, Optional, Set, Type, Union

import attr

from ... import utils
from ..reference import Reference
from .property import Property

ValueType = Union[str, int]


@attr.s(auto_attribs=True, frozen=True)
class EnumProperty(Property):
    """ A property that should use an enum """

    values: Dict[str, ValueType]
    reference: Reference
    value_type: Type[ValueType]
    default: Optional[Any] = attr.ib()

    template: ClassVar[str] = "enum_property.py.jinja"

    def get_base_type_string(self, json: bool = False) -> str:
        return self.reference.class_name

<<<<<<< HEAD
        type_string = self.reference.class_name
        if no_optional:
            return type_string
        if self.nullable:
            type_string = f"Optional[{type_string}]"
        if not self.required:
            type_string = f"Optional[{type_string}]"
            #type_string = f"Union[Unset, {type_string}]"
        return type_string
=======
    def get_base_json_type_string(self, json: bool = False) -> str:
        return self.value_type.__name__
>>>>>>> ab6aec69

    def get_imports(self, *, prefix: str) -> Set[str]:
        """
        Get a set of import strings that should be included when this property is used somewhere

        Args:
            prefix: A prefix to put before any relative (local) module names. This should be the number of . to get
            back to the root of the generated client.
        """
        imports = super().get_imports(prefix=prefix)
        imports.add(f"from {prefix}models.{self.reference.module_name} import {self.reference.class_name}")
        return imports

    @staticmethod
    def values_from_list(values: List[ValueType]) -> Dict[str, ValueType]:
        """ Convert a list of values into dict of {name: value} """
        output: Dict[str, ValueType] = {}

        for i, value in enumerate(values):
            if isinstance(value, int):
                if value < 0:
                    output[f"VALUE_NEGATIVE_{-value}"] = value
                else:
                    output[f"VALUE_{value}"] = value
                continue
            if value[0].isalpha():
                key = value.upper()
            else:
                key = f"VALUE_{i}"
            if key in output:
                raise ValueError(f"Duplicate key {key} in Enum")
            sanitized_key = utils.snake_case(key).upper()
            output[sanitized_key] = utils.remove_string_escapes(value)
        return output<|MERGE_RESOLUTION|>--- conflicted
+++ resolved
@@ -25,7 +25,6 @@
     def get_base_type_string(self, json: bool = False) -> str:
         return self.reference.class_name
 
-<<<<<<< HEAD
         type_string = self.reference.class_name
         if no_optional:
             return type_string
@@ -35,10 +34,9 @@
             type_string = f"Optional[{type_string}]"
             #type_string = f"Union[Unset, {type_string}]"
         return type_string
-=======
+
     def get_base_json_type_string(self, json: bool = False) -> str:
         return self.value_type.__name__
->>>>>>> ab6aec69
 
     def get_imports(self, *, prefix: str) -> Set[str]:
         """
