from typing import ClassVar, Optional, Set

import attr

from ... import utils


@attr.s(auto_attribs=True, frozen=True)
class Property:
    """
    Describes a single property for a schema

    Attributes:
        template: Name of the template file (if any) to use for this property. Must be stored in
            templates/property_templates and must contain two macros: construct and transform. Construct will be used to
            build this property from JSON data (a response from an API). Transform will be used to convert this property
            to JSON data (when sending a request to the API).

    Raises:
        ValidationError: Raised when the default value fails to be converted to the expected type
    """

    name: str
    required: bool
    nullable: bool
    _type_string: ClassVar[str] = ""
    _json_type_string: ClassVar[str] = ""  # Type of the property after JSON serialization
    default: Optional[str] = attr.ib()
    python_name: str = attr.ib(init=False)
    description: Optional[str] = attr.ib(default=None,kw_only=True)


    template: ClassVar[Optional[str]] = None
    json_is_dict: ClassVar[bool] = False

    def __attrs_post_init__(self) -> None:
        object.__setattr__(self, "python_name", utils.to_valid_python_identifier(utils.snake_case(self.name)))

    def get_base_type_string(self) -> str:
        return self._type_string

    def get_base_json_type_string(self) -> str:
        return self._json_type_string

    def get_type_string(self, no_optional: bool = False, json: bool = False) -> str:
        """
        Get a string representation of type that should be used when declaring this property

        Args:
            no_optional: Do not include Optional or Unset even if the value is optional (needed for isinstance checks)
            json: True if the type refers to the property after JSON serialization
        """
<<<<<<< HEAD
        type_string = self._type_string
        if no_optional:
            return self._type_string
        if self.nullable:
            #type_string = f"Union[{type_string},None]"
            type_string = f"Optional[{type_string}]"
        if not self.required:
            #type_string = f"Union[Unset, {type_string}]"
            type_string = f"Optional[{type_string}]"
        return type_string
=======
        if json:
            type_string = self.get_base_json_type_string()
        else:
            type_string = self.get_base_type_string()

        if no_optional or (self.required and not self.nullable):
            return type_string
        elif self.required and self.nullable:
            return f"Optional[{type_string}]"
        elif not self.required and self.nullable:
            return f"Union[Unset, None, {type_string}]"
        else:
            return f"Union[Unset, {type_string}]"
>>>>>>> ab6aec69

    def get_instance_type_string(self) -> str:
        """Get a string representation of runtime type that should be used for `isinstance` checks"""
        return self.get_type_string(no_optional=True)

    # noinspection PyUnusedLocal
    def get_imports(self, *, prefix: str) -> Set[str]:
        """
        Get a set of import strings that should be included when this property is used somewhere

        Args:
            prefix: A prefix to put before any relative (local) module names. This should be the number of . to get
            back to the root of the generated client.
        """
        imports = set()
        if self.nullable:
            imports.add("from typing import Optional")
        if not self.required:
            imports.add("from typing import Optional")
#            imports.add(f"from {prefix}types import UNSET, Unset")
        return imports

    def to_string(self) -> str:
        """ How this should be declared in a dataclass """
        default: Optional[str]
        if self.default is not None:
            default = self.default
        else:
            default = None

        if default is not None:
            return f"{self.python_name}: {self.get_type_string()} = {default}"
        elif not self.required:
            return f"{self.python_name}: {self.get_type_string()} = None"
        else:
            return f"{self.python_name}: {self.get_type_string()}"<|MERGE_RESOLUTION|>--- conflicted
+++ resolved
@@ -50,9 +50,15 @@
             no_optional: Do not include Optional or Unset even if the value is optional (needed for isinstance checks)
             json: True if the type refers to the property after JSON serialization
         """
-<<<<<<< HEAD
         type_string = self._type_string
-        if no_optional:
+        
+        if json:
+            type_string = self.get_base_json_type_string()
+        else:
+            type_string = self.get_base_type_string()
+
+        if no_optional or (self.required and not self.nullable):
+#        if no_optional:
             return self._type_string
         if self.nullable:
             #type_string = f"Union[{type_string},None]"
@@ -61,21 +67,6 @@
             #type_string = f"Union[Unset, {type_string}]"
             type_string = f"Optional[{type_string}]"
         return type_string
-=======
-        if json:
-            type_string = self.get_base_json_type_string()
-        else:
-            type_string = self.get_base_type_string()
-
-        if no_optional or (self.required and not self.nullable):
-            return type_string
-        elif self.required and self.nullable:
-            return f"Optional[{type_string}]"
-        elif not self.required and self.nullable:
-            return f"Union[Unset, None, {type_string}]"
-        else:
-            return f"Union[Unset, {type_string}]"
->>>>>>> ab6aec69
 
     def get_instance_type_string(self) -> str:
         """Get a string representation of runtime type that should be used for `isinstance` checks"""
